--- conflicted
+++ resolved
@@ -1,11 +1,7 @@
 [package]
 name = "sql-sink"
 group = "infinyon"
-<<<<<<< HEAD
 version = "0.3.0"
-=======
-version = "0.2.2"
->>>>>>> 73e9d508
 apiVersion = "0.1.0"
 fluvio = "0.10.10"
 description = "SQL sink connector"
